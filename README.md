## What is reactive-banana?

<div style="float:left;"><img src="https://github.com/HeinrichApfelmus/reactive-banana/raw/develop/banana.png" /></div>

<<<<<<< HEAD
Reactive-banana is a library for [Functional Reactive Programming (FRP)][frp], written in Haskell.
=======
Reactive-banana is a practical library for [Functional Reactive Programming (FRP)][frp], written in Haskell.
>>>>>>> a0d96501

Support the project with a small donation: [![Flattr this](http://api.flattr.com/button/flattr-badge-large.png)](http://flattr.com/thing/384682/reactive-banana)

See the **[project homepage][homepage]** for **documentation**, **examples** and so on.

  [homepage]: http://haskell.org/haskellwiki/Reactive-banana
  [frp]: http://haskell.org/haskellwiki/Functional_Reactive_Programming

I'm writing documentation on a call-by-need basis. So, feel free to write me an email if you want something explained that you don't understand, and I'll explain it to you!

## How is the source code structured?

The project contains two directories:

* `reactive-banana` - the library itself
* `reactive-banana-wx` - bindings to the [wxHaskell][] GUI library, includes many examples

  [wxhaskell]: http://haskell.org/haskellwiki/WxHaskell

The reactive-banana library actually contains *two* FRP implementations:

1. [Reactive.Banana.Internal.Model][model] - A model implementation for testing and understanding the semantics. You are encouraged to look at the source code.
2. [Reactive.Banana.Internal.PushGraph][push] - The efficient push-driven implementation used for production code. Contains hard to understand trade secrets. ;-)

  [model]: https://github.com/HeinrichApfelmus/reactive-banana/blob/master/reactive-banana/src/Reactive/Banana/Internal/Model.hs
  [push]: https://github.com/HeinrichApfelmus/reactive-banana/blob/master/reactive-banana/src/Reactive/Banana/Internal/PushIO.hs
  [wxhaskell]: http://haskell.org/haskellwiki/WxHaskell

## Compilation

Prerequisites: the wxHaskell package

    cabal install wx

Note that you need to have a development version of the wxWidgets libraries installed before building wx. If you run into `ExitFailure 1` exceptions, please follow the [wxHaskell Quick Start](http://www.haskell.org/haskellwiki/WxHaskell/Building) instructions and try again.

To build the reactive-banana libraries, type

    cd reactive-banana && cabal configure && cabal build && cd ..
    cd reactive-banana-wx && cabal configure && cabal build && cd ..


## Contribute

Send me your examples, bindings, problems, suggestions, etc!

With contributions from

<<<<<<< HEAD
=======
* Abu Alam
>>>>>>> a0d96501
* Kevin Cantu
* Gregory Crosswhite
* Elliott Hird
* John Lato
<<<<<<< HEAD
=======
* Gideon Sireling
>>>>>>> a0d96501
* Henning Thielemann
* Daniel Werner<|MERGE_RESOLUTION|>--- conflicted
+++ resolved
@@ -2,11 +2,7 @@
 
 <div style="float:left;"><img src="https://github.com/HeinrichApfelmus/reactive-banana/raw/develop/banana.png" /></div>
 
-<<<<<<< HEAD
-Reactive-banana is a library for [Functional Reactive Programming (FRP)][frp], written in Haskell.
-=======
 Reactive-banana is a practical library for [Functional Reactive Programming (FRP)][frp], written in Haskell.
->>>>>>> a0d96501
 
 Support the project with a small donation: [![Flattr this](http://api.flattr.com/button/flattr-badge-large.png)](http://flattr.com/thing/384682/reactive-banana)
 
@@ -55,17 +51,11 @@
 
 With contributions from
 
-<<<<<<< HEAD
-=======
 * Abu Alam
->>>>>>> a0d96501
 * Kevin Cantu
 * Gregory Crosswhite
 * Elliott Hird
 * John Lato
-<<<<<<< HEAD
-=======
 * Gideon Sireling
->>>>>>> a0d96501
 * Henning Thielemann
 * Daniel Werner