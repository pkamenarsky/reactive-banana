Name:                reactive-banana-wx
<<<<<<< HEAD
Version:             0.6.0.1
=======
Version:             0.7.0.0
>>>>>>> 08a6578e
Synopsis:            Examples for the reactive-banana library, using wxHaskell.
Description:
    This library provides some GUI examples for the @reactive-banana@ library,
    using wxHaskell.
    .
    Note: You need to install the (platform independent)
    @cabal-macosx@ library before you can configure/build and install this library.
    .
    Note: This library contains examples, but they are not built by default.
    To build and install the example, use the @buildExamples@ flag like this
    .
    @cabal install reactive-banana-wx -fbuildExamples@
    .
    IMPORTANT NOTE:
    There are a few issues with WxWidgets 2.9.3 and some examples may crash.
    These problems are only solved in wx-0.90.0.1 and higher.
    .
    Stability forecast: The wrapper functions are rather provisional.

Homepage:            http://haskell.org/haskellwiki/Reactive-banana
License:             BSD3
License-file:        LICENSE
Author:              Heinrich Apfelmus
Maintainer:          Heinrich Apfelmus <apfelmus quantentunnel de>
Category:            FRP, GUI
Cabal-version:       >=1.8


Build-type:          Custom
Extra-source-files:  Makefile

data-dir:            data
data-files:          *.ico, *.wav, *.png

flag buildExamples
  description: Build example executables
  default:     False

Library
    hs-source-dirs:  src
    build-depends:   base >= 4.2 && < 5,
                     cabal-macosx >= 0.1 && < 0.3,
<<<<<<< HEAD
                     reactive-banana >= 0.6.0.0 && < 0.7,
                     wxcore (>= 0.13.2.1 && < 0.90) || (>= 0.90.0.1 && < 0.91),
                     wx (>= 0.13.2.1 && < 0.90) || (>= 0.90.0.1 && < 0.91)
=======
                     reactive-banana >= 0.7.0.0 && < 0.8,
                     wx >= 0.90 && < 0.91, wxcore >= 0.90 && < 0.91
>>>>>>> 08a6578e
    extensions:      ExistentialQuantification
    exposed-modules: Reactive.Banana.WX

Source-repository    head
    type:            git
    location:        git://github.com/HeinrichApfelmus/reactive-banana.git
    subdir:          reactive-banana-wx

Executable Animation
    if flag(buildExamples)
<<<<<<< HEAD
        build-depends:
            process >= 1.0 && < 1.2,
            random == 1.0.*,
            executable-path == 0.0.*,
            filepath >= 1.1 && <= 1.4,
            reactive-banana,
            wx,
            wxcore,
            base
        cpp-options: -DbuildExamples
        
=======
        cpp-options:    -DbuildExamples
        build-depends:  reactive-banana, wx, wxcore, base
>>>>>>> 08a6578e
    else
        buildable: False
    hs-source-dirs:  src
    other-modules:   Paths_reactive_banana_wx, Paths
    main-is:         Animation.hs

Executable Arithmetic
    if flag(buildExamples)
<<<<<<< HEAD
        build-depends:
            process >= 1.0 && < 1.2,
            reactive-banana,
            wx,
            wxcore,
            base
=======
        build-depends: reactive-banana, wx, wxcore, base
>>>>>>> 08a6578e
    else
        buildable: False
    hs-source-dirs:  src
    main-is:         Arithmetic.hs

Executable Asteroids
    if flag(buildExamples)
        build-depends:
            random == 1.0.*,
            executable-path == 0.0.*,
            filepath >= 1.1 && <= 1.4,
<<<<<<< HEAD
            reactive-banana,
            wx,
            wxcore,
            base
=======
            reactive-banana, wx, wxcore, base
>>>>>>> 08a6578e
        cpp-options: -DbuildExamples
    else
        buildable: False
    hs-source-dirs:  src
    other-modules:   Paths_reactive_banana_wx, Paths
    main-is:         Asteroids.hs

Executable BarTab
    if flag(buildExamples)
        build-depends: reactive-banana, wx, wxcore, base
    else
        buildable: False
    hs-source-dirs:  src
    main-is:         BarTab.hs

Executable Counter
    if flag(buildExamples)
<<<<<<< HEAD
        build-depends:
            reactive-banana,
            wx,
            wxcore,
            base
=======
        build-depends: reactive-banana, wx, wxcore, base
>>>>>>> 08a6578e
    else
        buildable: False
    hs-source-dirs:  src
    main-is:         Counter.hs

Executable CurrencyConverter
    if flag(buildExamples)
<<<<<<< HEAD
        build-depends:
            process >= 1.0.1 && < 1.2,
            reactive-banana,
            wx,
            wxcore,
            base
=======
        build-depends: process >= 1.0.1 && < 1.2,
                       reactive-banana, wx, wxcore, base
>>>>>>> 08a6578e
    else
        buildable: False
    hs-source-dirs:  src
    main-is:         CurrencyConverter.hs

Executable CRUD
    if flag(buildExamples)
<<<<<<< HEAD
        build-depends:
            containers >= 0.3 && < 0.6,
            reactive-banana,
            wx,
            wxcore,
            base
=======
        build-depends: containers >= 0.3 && < 0.5,
                       reactive-banana, wx, wxcore, base
>>>>>>> 08a6578e
    else
        buildable: False
    hs-source-dirs:  src
    main-is:         CRUD.hs
    other-modules:   Tidings

Executable NetMonitor
    if flag(buildExamples)
<<<<<<< HEAD
        build-depends:
            process >= 1.0 && < 1.2,
            reactive-banana,
            wx,
            wxcore,
            base
=======
        build-depends: process >= 1.0 && < 1.2,
                       reactive-banana, wx, wxcore, base
>>>>>>> 08a6578e
    else
        buildable: False
    hs-source-dirs:  src
    main-is:         NetMonitor.hs

Executable TicTacToe
    if flag(buildExamples)
<<<<<<< HEAD
        build-depends:
            array >= 0.3 && < 0.5,
            reactive-banana,
            wx,
            wxcore,
            base
=======
        build-depends: array >= 0.3 && < 0.5,
                       reactive-banana, wx, wxcore, base
>>>>>>> 08a6578e
    else
        buildable: False
    hs-source-dirs:  src
    main-is:         TicTacToe.hs

Executable TwoCounters
    if flag(buildExamples)
<<<<<<< HEAD
        build-depends:
            reactive-banana,
            wx,
            wxcore,
            base
=======
        build-depends: reactive-banana, wx, wxcore, base
>>>>>>> 08a6578e
    else
        buildable: False
    hs-source-dirs:  src
    main-is:         TwoCounters.hs

Executable Wave
    if flag(buildExamples)
<<<<<<< HEAD
        build-depends:
            reactive-banana,
            wx,
            wxcore,
            base
=======
        build-depends: reactive-banana, wx, wxcore, base
>>>>>>> 08a6578e
    else
        buildable: False
    hs-source-dirs:  src
    main-is:         Wave.hs<|MERGE_RESOLUTION|>--- conflicted
+++ resolved
@@ -1,9 +1,5 @@
 Name:                reactive-banana-wx
-<<<<<<< HEAD
-Version:             0.6.0.1
-=======
 Version:             0.7.0.0
->>>>>>> 08a6578e
 Synopsis:            Examples for the reactive-banana library, using wxHaskell.
 Description:
     This library provides some GUI examples for the @reactive-banana@ library,
@@ -16,10 +12,6 @@
     To build and install the example, use the @buildExamples@ flag like this
     .
     @cabal install reactive-banana-wx -fbuildExamples@
-    .
-    IMPORTANT NOTE:
-    There are a few issues with WxWidgets 2.9.3 and some examples may crash.
-    These problems are only solved in wx-0.90.0.1 and higher.
     .
     Stability forecast: The wrapper functions are rather provisional.
 
@@ -36,7 +28,7 @@
 Extra-source-files:  Makefile
 
 data-dir:            data
-data-files:          *.ico, *.wav, *.png
+data-files:          *.ico, *.wav
 
 flag buildExamples
   description: Build example executables
@@ -46,14 +38,8 @@
     hs-source-dirs:  src
     build-depends:   base >= 4.2 && < 5,
                      cabal-macosx >= 0.1 && < 0.3,
-<<<<<<< HEAD
-                     reactive-banana >= 0.6.0.0 && < 0.7,
-                     wxcore (>= 0.13.2.1 && < 0.90) || (>= 0.90.0.1 && < 0.91),
-                     wx (>= 0.13.2.1 && < 0.90) || (>= 0.90.0.1 && < 0.91)
-=======
                      reactive-banana >= 0.7.0.0 && < 0.8,
                      wx >= 0.90 && < 0.91, wxcore >= 0.90 && < 0.91
->>>>>>> 08a6578e
     extensions:      ExistentialQuantification
     exposed-modules: Reactive.Banana.WX
 
@@ -64,22 +50,8 @@
 
 Executable Animation
     if flag(buildExamples)
-<<<<<<< HEAD
-        build-depends:
-            process >= 1.0 && < 1.2,
-            random == 1.0.*,
-            executable-path == 0.0.*,
-            filepath >= 1.1 && <= 1.4,
-            reactive-banana,
-            wx,
-            wxcore,
-            base
-        cpp-options: -DbuildExamples
-        
-=======
         cpp-options:    -DbuildExamples
         build-depends:  reactive-banana, wx, wxcore, base
->>>>>>> 08a6578e
     else
         buildable: False
     hs-source-dirs:  src
@@ -88,16 +60,7 @@
 
 Executable Arithmetic
     if flag(buildExamples)
-<<<<<<< HEAD
-        build-depends:
-            process >= 1.0 && < 1.2,
-            reactive-banana,
-            wx,
-            wxcore,
-            base
-=======
         build-depends: reactive-banana, wx, wxcore, base
->>>>>>> 08a6578e
     else
         buildable: False
     hs-source-dirs:  src
@@ -109,14 +72,7 @@
             random == 1.0.*,
             executable-path == 0.0.*,
             filepath >= 1.1 && <= 1.4,
-<<<<<<< HEAD
-            reactive-banana,
-            wx,
-            wxcore,
-            base
-=======
             reactive-banana, wx, wxcore, base
->>>>>>> 08a6578e
         cpp-options: -DbuildExamples
     else
         buildable: False
@@ -134,15 +90,7 @@
 
 Executable Counter
     if flag(buildExamples)
-<<<<<<< HEAD
-        build-depends:
-            reactive-banana,
-            wx,
-            wxcore,
-            base
-=======
         build-depends: reactive-banana, wx, wxcore, base
->>>>>>> 08a6578e
     else
         buildable: False
     hs-source-dirs:  src
@@ -150,17 +98,8 @@
 
 Executable CurrencyConverter
     if flag(buildExamples)
-<<<<<<< HEAD
-        build-depends:
-            process >= 1.0.1 && < 1.2,
-            reactive-banana,
-            wx,
-            wxcore,
-            base
-=======
         build-depends: process >= 1.0.1 && < 1.2,
                        reactive-banana, wx, wxcore, base
->>>>>>> 08a6578e
     else
         buildable: False
     hs-source-dirs:  src
@@ -168,17 +107,8 @@
 
 Executable CRUD
     if flag(buildExamples)
-<<<<<<< HEAD
-        build-depends:
-            containers >= 0.3 && < 0.6,
-            reactive-banana,
-            wx,
-            wxcore,
-            base
-=======
         build-depends: containers >= 0.3 && < 0.5,
                        reactive-banana, wx, wxcore, base
->>>>>>> 08a6578e
     else
         buildable: False
     hs-source-dirs:  src
@@ -187,17 +117,8 @@
 
 Executable NetMonitor
     if flag(buildExamples)
-<<<<<<< HEAD
-        build-depends:
-            process >= 1.0 && < 1.2,
-            reactive-banana,
-            wx,
-            wxcore,
-            base
-=======
         build-depends: process >= 1.0 && < 1.2,
                        reactive-banana, wx, wxcore, base
->>>>>>> 08a6578e
     else
         buildable: False
     hs-source-dirs:  src
@@ -205,17 +126,8 @@
 
 Executable TicTacToe
     if flag(buildExamples)
-<<<<<<< HEAD
-        build-depends:
-            array >= 0.3 && < 0.5,
-            reactive-banana,
-            wx,
-            wxcore,
-            base
-=======
         build-depends: array >= 0.3 && < 0.5,
                        reactive-banana, wx, wxcore, base
->>>>>>> 08a6578e
     else
         buildable: False
     hs-source-dirs:  src
@@ -223,15 +135,7 @@
 
 Executable TwoCounters
     if flag(buildExamples)
-<<<<<<< HEAD
-        build-depends:
-            reactive-banana,
-            wx,
-            wxcore,
-            base
-=======
         build-depends: reactive-banana, wx, wxcore, base
->>>>>>> 08a6578e
     else
         buildable: False
     hs-source-dirs:  src
@@ -239,15 +143,7 @@
 
 Executable Wave
     if flag(buildExamples)
-<<<<<<< HEAD
-        build-depends:
-            reactive-banana,
-            wx,
-            wxcore,
-            base
-=======
         build-depends: reactive-banana, wx, wxcore, base
->>>>>>> 08a6578e
     else
         buildable: False
     hs-source-dirs:  src
