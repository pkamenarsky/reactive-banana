-- Build .app bundles with the cabal-macosx package
-- Modeled after the excellent documentation on 
-- https://github.com/gimbo/cabal-macosx/tree/master/examples

import Distribution.MacOSX
import Distribution.Simple

main :: IO ()
main = defaultMainWithHooks $ simpleUserHooks {
         postBuild = appBundleBuildHook guiApps -- no-op if not MacOS X
       }

guiApps :: [MacApp]
guiApps =
    [mkApp filesAsteroids "Asteroids", mkApp filesAnimation "Animation"] ++ apps

apps = map (mkApp []) $
<<<<<<< HEAD
    words "Arithmetic Counter CurrencyConverter CRUD"
=======
    words "Arithmetic BarTab Counter CurrencyConverter CRUD"
>>>>>>> 08a6578e
    ++ words "NetMonitor TicTacToe TwoCounters Wave"
filesAsteroids = map ("data/" ++) $
    words "burning.ico rock.ico ship.ico explode.wav"
filesAnimation = map ("data/" ++) $
    words "banana.png"


mkApp files name = MacApp name Nothing Nothing files [] DoNotChase<|MERGE_RESOLUTION|>--- conflicted
+++ resolved
@@ -15,11 +15,7 @@
     [mkApp filesAsteroids "Asteroids", mkApp filesAnimation "Animation"] ++ apps
 
 apps = map (mkApp []) $
-<<<<<<< HEAD
-    words "Arithmetic Counter CurrencyConverter CRUD"
-=======
     words "Arithmetic BarTab Counter CurrencyConverter CRUD"
->>>>>>> 08a6578e
     ++ words "NetMonitor TicTacToe TwoCounters Wave"
 filesAsteroids = map ("data/" ++) $
     words "burning.ico rock.ico ship.ico explode.wav"
