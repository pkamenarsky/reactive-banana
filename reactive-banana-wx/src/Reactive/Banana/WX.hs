{-----------------------------------------------------------------------------
    reactive-banana-wx
------------------------------------------------------------------------------}
{-# LANGUAGE ExistentialQuantification #-}

module Reactive.Banana.WX (
    -- * Synopsis
    -- | Utility functions for interfacing with wxHaskell.
    -- Note: Useful, but I haven't done any serious design work on these.
    
    -- * General
    event1, event0, behavior,
    Prop'(..), sink,
    module Reactive.Banana.Frameworks,
    
    -- * Specific widgets
    eventText, behaviorText, eventSelection,

    -- * Utilities
    event1ToAddHandler, event0ToEvent1,
    mapIO, filterAddHandler,
    ) where

import Reactive.Banana
import Reactive.Banana.Frameworks

import qualified Graphics.UI.WX as WX
import Graphics.UI.WX  hiding (Event, Attr)
import qualified Graphics.UI.WXCore as WXCore
-- import Graphics.UI.WX (on, Prop(..))

{-----------------------------------------------------------------------------
    General
------------------------------------------------------------------------------}
-- | Event with exactly one parameter.
event1 :: Frameworks t =>
    w -> WX.Event w (a -> IO ()) -> Moment t (Event t a)
event1 widget e = do
    addHandler <- liftIONow $ event1ToAddHandler widget e
    fromAddHandler addHandler

    -- NOTE: Some events don't work, for instance   leftKey  and  rightKey
    -- "user error (WX.Events: the key event is write-only.)"
    -- That's because they are actually just derived from the  key  event
    -- Not sure what to do with this.

-- | Event without parameters.
event0 :: Frameworks t =>
    w -> WX.Event w (IO ()) -> Moment t (Event t ())
event0 widget = event1 widget . event0ToEvent1

-- | Behavior from an attribute.
-- Uses 'fromPoll', so may behave as you expect.
behavior :: Frameworks t =>
    w -> WX.Attr w a -> Moment t (Behavior t a)
behavior widget attr = fromPoll $ get widget attr

-- | Variant of wx properties that accept a 'Behavior'.
data Prop' t w = forall a. (WX.Attr w a) :== Behavior t a

infixr 0 :==

-- | "Animate" a property with a behavior
sink :: Frameworks t =>
    w -> [Prop' t w] -> Moment t ()
sink widget props = mapM_ sink1 props
    where
    sink1 (attr :== b) = do
        x <- initial b
        liftIOLater $ set widget [attr := x]
        e <- changes b
        reactimate $ (\x -> set widget [attr := x]) <$> e

{-----------------------------------------------------------------------------
    Specific widgets
------------------------------------------------------------------------------}
-- | Event that occurs when the /user/ changed
-- the text in text edit widget.
eventText :: Frameworks t =>
    TextCtrl w -> Moment t (Event t String)
eventText w = do
<<<<<<< HEAD
    addHandler <- liftIO $ event1ToAddHandler w (event0ToEvent1 onText)
=======
    addHandler <- liftIONow $ event1ToAddHandler w (event0ToEvent1 onText)
>>>>>>> 08a6578e
    fromAddHandler
        $ filterAddHandler (const $ WXCore.textCtrlIsModified w)
        $ mapIO (const $ get w text) addHandler

onText :: WX.Event (WXCore.Control a) (IO ())
onText = WX.newEvent "onText" WXCore.controlGetOnText WXCore.controlOnText

-- observe "key up" events (many thanks to Abu Alam)
-- this should probably be in the wxHaskell library
-- keyboardUp  :: WX.Event (Window a) (EventKey -> IO ())
-- keyboardUp  = WX.newEvent "keyboardUp" WXCore.windowGetOnKeyUp WXCore.windowOnKeyUp

-- | Behavior corresponding to user input the text field.
behaviorText :: Frameworks t =>
    TextCtrl w -> String -> Moment t (Behavior t String)
behaviorText w s = stepper s <$> eventText w

-- | Event that occurs when the /user/ changed
-- the selection marker in a list box widget.
eventSelection :: Frameworks t =>
    SingleListBox b -> Moment t (Event t Int)
eventSelection w = do
    liftIONow $ fixSelectionEvent w
    addHandler <- liftIONow $ event1ToAddHandler w (event0ToEvent1 select)
    fromAddHandler $ mapIO (const $ get w selection) addHandler

-- Fix @select@ event not being fired when items are *un*selected.
fixSelectionEvent listbox =
    set listbox [ on unclick := handler ]
    where
    handler _ = do
        propagateEvent
        s <- get listbox selection
        when (s == -1) $ (get listbox (on select)) >>= id


{-----------------------------------------------------------------------------
    Utilities
------------------------------------------------------------------------------}
-- | Obtain an 'AddHandler' from a 'WX.Event'.
event1ToAddHandler :: w -> WX.Event w (a -> IO ()) -> IO (AddHandler a)
event1ToAddHandler widget e = do
    (addHandler, runHandlers) <- newAddHandler
    set widget [on e :~ \h x -> h x >> runHandlers x]
    return addHandler

-- | Obtain an 'AddHandler' from a 'WX.Event'.
event0ToEvent1 :: WX.Event w (IO ()) -> WX.Event w (() -> IO ())
event0ToEvent1 = mapEvent const (\_ e -> e ())
<<<<<<< HEAD

-- | Apply a function with side effects to an 'AddHandler'
mapIO :: (a -> IO b) -> AddHandler a -> AddHandler b
mapIO f addHandler = \h -> addHandler $ \x -> f x >>= h 

-- | Filter event occurrences that don't return 'True'.
filterAddHandler :: (a -> IO Bool) -> AddHandler a -> AddHandler a
filterAddHandler f addHandler = \h ->
    addHandler $ \x -> f x >>= \b -> if b then h x else return ()
=======
>>>>>>> 08a6578e
<|MERGE_RESOLUTION|>--- conflicted
+++ resolved
@@ -79,11 +79,7 @@
 eventText :: Frameworks t =>
     TextCtrl w -> Moment t (Event t String)
 eventText w = do
-<<<<<<< HEAD
-    addHandler <- liftIO $ event1ToAddHandler w (event0ToEvent1 onText)
-=======
     addHandler <- liftIONow $ event1ToAddHandler w (event0ToEvent1 onText)
->>>>>>> 08a6578e
     fromAddHandler
         $ filterAddHandler (const $ WXCore.textCtrlIsModified w)
         $ mapIO (const $ get w text) addHandler
@@ -133,15 +129,3 @@
 -- | Obtain an 'AddHandler' from a 'WX.Event'.
 event0ToEvent1 :: WX.Event w (IO ()) -> WX.Event w (() -> IO ())
 event0ToEvent1 = mapEvent const (\_ e -> e ())
-<<<<<<< HEAD
-
--- | Apply a function with side effects to an 'AddHandler'
-mapIO :: (a -> IO b) -> AddHandler a -> AddHandler b
-mapIO f addHandler = \h -> addHandler $ \x -> f x >>= h 
-
--- | Filter event occurrences that don't return 'True'.
-filterAddHandler :: (a -> IO Bool) -> AddHandler a -> AddHandler a
-filterAddHandler f addHandler = \h ->
-    addHandler $ \x -> f x >>= \b -> if b then h x else return ()
-=======
->>>>>>> 08a6578e
