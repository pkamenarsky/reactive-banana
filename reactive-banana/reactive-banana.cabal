--- conflicted
+++ resolved
@@ -1,9 +1,5 @@
 Name:                reactive-banana
-<<<<<<< HEAD
-Version:             0.5.0.1
-=======
 Version:             0.6.0.0
->>>>>>> b35529d2
 Synopsis:            Practical library for functional reactive programming (FRP).
 Description:         
     Reactive-banana is a practical library for Functional Reactive Programming (FRP).
