--- conflicted
+++ resolved
@@ -102,15 +102,6 @@
 >   network <- compile networkDescription
 >   -- register handlers and start producing outputs
 >   actuate network
-<<<<<<< HEAD
-
-    In short, you use 'fromAddHandler' to obtain /input/ events.
-    The library uses this to register event handlers
-    with your event-based framework.
-    
-    To animate /output/ events, use the 'reactimate' function.
-=======
->>>>>>> 08a6578e
 
 In short,
 
